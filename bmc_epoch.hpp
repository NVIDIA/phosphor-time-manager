--- conflicted
+++ resolved
@@ -33,19 +33,12 @@
         initialize();
     }
 
-<<<<<<< HEAD
-    ~BmcEpoch();
-=======
     ~BmcEpoch() override;
 
     BmcEpoch(const BmcEpoch&) = delete;
     BmcEpoch(BmcEpoch&&) = delete;
     BmcEpoch& operator=(const BmcEpoch&) = delete;
     BmcEpoch& operator=(BmcEpoch&&) = delete;
-
-    /** @brief Notified on time mode changed */
-    void onModeChanged(Mode mode) override;
->>>>>>> 53abd0dc
 
     /** @brief Notified on time mode changed */
     void onModeChanged(Mode mode) override;
@@ -87,11 +80,7 @@
      *
      * @return Microseconds since UTC
      */
-<<<<<<< HEAD
-    std::chrono::microseconds getTime() const;
-=======
     static std::chrono::microseconds getTime();
->>>>>>> 53abd0dc
 
   private:
     /** @brief The fd for time change event */
