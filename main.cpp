--- conflicted
+++ resolved
@@ -15,13 +15,8 @@
         auto bus = sdbusplus::bus::new_default();
         sd_event* event = nullptr;
 
-<<<<<<< HEAD
-        auto eventDeleter = [](sd_event* e) { e = sd_event_unref(e); };
-        using SdEvent = std::unique_ptr<sd_event, decltype(eventDeleter)>;
-=======
     auto eventDeleter = [](sd_event* e) { sd_event_unref(e); };
     using SdEvent = std::unique_ptr<sd_event, decltype(eventDeleter)>;
->>>>>>> 53abd0dc
 
         // acquire a reference to the default event loop
         sd_event_default(&event);
@@ -31,15 +26,6 @@
         // attach bus to this event loop
         bus.attach_event(sdEvent.get(), SD_EVENT_PRIORITY_NORMAL);
 
-<<<<<<< HEAD
-        // Add sdbusplus ObjectManager
-        sdbusplus::server::manager_t bmcEpochObjManager(bus, OBJPATH_BMC);
-
-        phosphor::time::Manager manager(bus);
-        phosphor::time::BmcEpoch bmc(bus, OBJPATH_BMC, manager);
-
-        bus.request_name(BUSNAME);
-=======
     // Add sdbusplus ObjectManager
     sdbusplus::server::manager_t bmcEpochObjManager(bus, objpathBmc);
 
@@ -47,7 +33,6 @@
     phosphor::time::BmcEpoch bmc(bus, objpathBmc, manager);
 
     bus.request_name(busname);
->>>>>>> 53abd0dc
 
         // Start event loop for all sd-bus events and timer event
         sd_event_loop(bus.get_event());
