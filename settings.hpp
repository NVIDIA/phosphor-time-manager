#pragma once

<<<<<<< HEAD
=======
#include "config.h"

>>>>>>> 53abd0dc
#include "utils.hpp"

#include <sdbusplus/bus.hpp>

#include <string>

namespace settings
{

<<<<<<< HEAD
using namespace phosphor::time::utils;

=======
>>>>>>> 53abd0dc
constexpr auto root = "/";
constexpr auto timeSyncIntf = "xyz.openbmc_project.Time.Synchronization";

/** @class Objects
 *  @brief Fetch paths of settings D-bus objects of interest upon construction
 */
struct Objects
{
  public:
    /** @brief Constructor - fetch settings objects
     *
     * @param[in] bus - The D-bus bus object
     */
    explicit Objects(sdbusplus::bus_t& /*bus*/);
    Objects() = delete;
<<<<<<< HEAD
    explicit Objects(sdbusplus::bus_t&);
=======
>>>>>>> 53abd0dc
    Objects(const Objects&) = delete;
    Objects& operator=(const Objects&) = delete;
    Objects(Objects&&) = default;
    Objects& operator=(Objects&&) = delete;
    ~Objects() = default;

    /** @brief time sync method settings object */
<<<<<<< HEAD
    Path timeSyncMethod;

  private:
    sdbusplus::bus_t& bus;
=======
    phosphor::time::utils::Path timeSyncMethod = DEFAULT_TIME_SYNC_OBJECT_PATH;
>>>>>>> 53abd0dc
};

} // namespace settings<|MERGE_RESOLUTION|>--- conflicted
+++ resolved
@@ -1,10 +1,7 @@
 #pragma once
 
-<<<<<<< HEAD
-=======
 #include "config.h"
 
->>>>>>> 53abd0dc
 #include "utils.hpp"
 
 #include <sdbusplus/bus.hpp>
@@ -14,11 +11,6 @@
 namespace settings
 {
 
-<<<<<<< HEAD
-using namespace phosphor::time::utils;
-
-=======
->>>>>>> 53abd0dc
 constexpr auto root = "/";
 constexpr auto timeSyncIntf = "xyz.openbmc_project.Time.Synchronization";
 
@@ -34,10 +26,6 @@
      */
     explicit Objects(sdbusplus::bus_t& /*bus*/);
     Objects() = delete;
-<<<<<<< HEAD
-    explicit Objects(sdbusplus::bus_t&);
-=======
->>>>>>> 53abd0dc
     Objects(const Objects&) = delete;
     Objects& operator=(const Objects&) = delete;
     Objects(Objects&&) = default;
@@ -45,14 +33,7 @@
     ~Objects() = default;
 
     /** @brief time sync method settings object */
-<<<<<<< HEAD
-    Path timeSyncMethod;
-
-  private:
-    sdbusplus::bus_t& bus;
-=======
     phosphor::time::utils::Path timeSyncMethod = DEFAULT_TIME_SYNC_OBJECT_PATH;
->>>>>>> 53abd0dc
 };
 
 } // namespace settings