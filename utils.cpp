--- conflicted
+++ resolved
@@ -51,13 +51,8 @@
 MapperResponse getSubTree(sdbusplus::bus_t& bus, const std::string& root,
                           const Interfaces& interfaces, int32_t depth)
 {
-<<<<<<< HEAD
-    auto mapperCall = bus.new_method_call(MAPPER_BUSNAME, MAPPER_PATH,
-                                          MAPPER_INTERFACE, "GetSubTree");
-=======
     auto mapperCall = bus.new_method_call(mapperBusname, mapperPath,
                                           mapperInterface, "GetSubTree");
->>>>>>> 53abd0dc
     mapperCall.append(root);
     mapperCall.append(depth);
     mapperCall.append(interfaces);
