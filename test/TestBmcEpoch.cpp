#include "config.h"

#include "bmc_epoch.hpp"
#include "manager.hpp"
#include "types.hpp"

#include <sdbusplus/bus.hpp>

#include <gtest/gtest.h>

namespace phosphor
{
namespace time
{

class TestBmcEpoch : public testing::Test
{
  public:
    sdbusplus::bus_t bus;
    Manager manager;
<<<<<<< HEAD
    sd_event* event;
=======
    sd_event* event = nullptr;
>>>>>>> 53abd0dc
    std::unique_ptr<BmcEpoch> bmcEpoch;

    TestBmcEpoch() : bus(sdbusplus::bus::new_default()), manager(bus)
    {
        // BmcEpoch requires sd_event to init
        sd_event_default(&event);
        bus.attach_event(event, SD_EVENT_PRIORITY_NORMAL);
<<<<<<< HEAD
        bmcEpoch = std::make_unique<BmcEpoch>(bus, OBJPATH_BMC, manager);
=======
        bmcEpoch = std::make_unique<BmcEpoch>(bus, objpathBmc, manager);
>>>>>>> 53abd0dc
    }

    ~TestBmcEpoch() override
    {
        bus.detach_event();
        sd_event_unref(event);
    }
<<<<<<< HEAD
=======
    TestBmcEpoch(const TestBmcEpoch&) = delete;
    TestBmcEpoch(TestBmcEpoch&&) = delete;
    TestBmcEpoch& operator=(const TestBmcEpoch&) = delete;
    TestBmcEpoch& operator=(TestBmcEpoch&&) = delete;
>>>>>>> 53abd0dc
};

TEST_F(TestBmcEpoch, onModeChange)
{
    bmcEpoch->onModeChanged(Mode::NTP);
    EXPECT_EQ(Mode::NTP, manager.getTimeMode());

    bmcEpoch->onModeChanged(Mode::Manual);
    EXPECT_EQ(Mode::Manual, manager.getTimeMode());
}

TEST_F(TestBmcEpoch, empty)
{
    // Default mode is MANUAL
    EXPECT_EQ(Mode::Manual, manager.getTimeMode());
}

TEST_F(TestBmcEpoch, getElapsed)
{
    auto t1 = bmcEpoch->elapsed();
    EXPECT_NE(0, t1);
    auto t2 = bmcEpoch->elapsed();
    EXPECT_GE(t2, t1);
}

TEST_F(TestBmcEpoch, setElapsedOK)
{
    // TODO: setting time will call sd-bus functions and it will fail on host
    // if we have gmock for sdbusplus::bus, we can test setElapsed.
    // But for now we can not test it
}

} // namespace time
} // namespace phosphor<|MERGE_RESOLUTION|>--- conflicted
+++ resolved
@@ -18,11 +18,7 @@
   public:
     sdbusplus::bus_t bus;
     Manager manager;
-<<<<<<< HEAD
-    sd_event* event;
-=======
     sd_event* event = nullptr;
->>>>>>> 53abd0dc
     std::unique_ptr<BmcEpoch> bmcEpoch;
 
     TestBmcEpoch() : bus(sdbusplus::bus::new_default()), manager(bus)
@@ -30,11 +26,7 @@
         // BmcEpoch requires sd_event to init
         sd_event_default(&event);
         bus.attach_event(event, SD_EVENT_PRIORITY_NORMAL);
-<<<<<<< HEAD
-        bmcEpoch = std::make_unique<BmcEpoch>(bus, OBJPATH_BMC, manager);
-=======
         bmcEpoch = std::make_unique<BmcEpoch>(bus, objpathBmc, manager);
->>>>>>> 53abd0dc
     }
 
     ~TestBmcEpoch() override
@@ -42,13 +34,6 @@
         bus.detach_event();
         sd_event_unref(event);
     }
-<<<<<<< HEAD
-=======
-    TestBmcEpoch(const TestBmcEpoch&) = delete;
-    TestBmcEpoch(TestBmcEpoch&&) = delete;
-    TestBmcEpoch& operator=(const TestBmcEpoch&) = delete;
-    TestBmcEpoch& operator=(TestBmcEpoch&&) = delete;
->>>>>>> 53abd0dc
 };
 
 TEST_F(TestBmcEpoch, onModeChange)
