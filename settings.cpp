#include "settings.hpp"

#include "xyz/openbmc_project/Common/error.hpp"

#include <phosphor-logging/elog-errors.hpp>
#include <phosphor-logging/lg2.hpp>

namespace settings
{

PHOSPHOR_LOG2_USING;

<<<<<<< HEAD
using namespace phosphor::logging;
using namespace sdbusplus::xyz::openbmc_project::Common::Error;

constexpr auto mapperService = "xyz.openbmc_project.ObjectMapper";
constexpr auto mapperPath = "/xyz/openbmc_project/object_mapper";
constexpr auto mapperIntf = "xyz.openbmc_project.ObjectMapper";

Objects::Objects(sdbusplus::bus_t& bus) : bus(bus)
=======
using namespace phosphor::time::utils;
using namespace phosphor::logging;
using namespace sdbusplus::xyz::openbmc_project::Common::Error;

Objects::Objects(sdbusplus::bus_t& bus)
>>>>>>> 53abd0dc
{
    Interfaces settingsIntfs = {timeSyncIntf};
    MapperResponse result;

    try
<<<<<<< HEAD
    {
        result = getSubTree(bus, root, settingsIntfs, 0);
    }
    catch (const sdbusplus::exception_t& ex)
    {
=======
    {
        result = getSubTree(bus, root, settingsIntfs, 0);
    }
    catch (const sdbusplus::exception_t& ex)
    {
>>>>>>> 53abd0dc
        error("Failed to invoke GetSubTree method: {ERROR}", "ERROR", ex);
    }

    if (result.empty())
    {
        error("Invalid response from mapper");
    }

    for (const auto& iter : result)
    {
        const Path& path = iter.first;
        for (const auto& serviceIter : iter.second)
        {
            for (const Interface& interface : serviceIter.second)
            {
                if (timeSyncIntf == interface)
                {
                    timeSyncMethod = path;
                }
            }
        }
    }
}
} // namespace settings<|MERGE_RESOLUTION|>--- conflicted
+++ resolved
@@ -10,40 +10,21 @@
 
 PHOSPHOR_LOG2_USING;
 
-<<<<<<< HEAD
-using namespace phosphor::logging;
-using namespace sdbusplus::xyz::openbmc_project::Common::Error;
-
-constexpr auto mapperService = "xyz.openbmc_project.ObjectMapper";
-constexpr auto mapperPath = "/xyz/openbmc_project/object_mapper";
-constexpr auto mapperIntf = "xyz.openbmc_project.ObjectMapper";
-
-Objects::Objects(sdbusplus::bus_t& bus) : bus(bus)
-=======
 using namespace phosphor::time::utils;
 using namespace phosphor::logging;
 using namespace sdbusplus::xyz::openbmc_project::Common::Error;
 
 Objects::Objects(sdbusplus::bus_t& bus)
->>>>>>> 53abd0dc
 {
     Interfaces settingsIntfs = {timeSyncIntf};
     MapperResponse result;
 
     try
-<<<<<<< HEAD
     {
         result = getSubTree(bus, root, settingsIntfs, 0);
     }
     catch (const sdbusplus::exception_t& ex)
     {
-=======
-    {
-        result = getSubTree(bus, root, settingsIntfs, 0);
-    }
-    catch (const sdbusplus::exception_t& ex)
-    {
->>>>>>> 53abd0dc
         error("Failed to invoke GetSubTree method: {ERROR}", "ERROR", ex);
     }
 
