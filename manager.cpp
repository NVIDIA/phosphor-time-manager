--- conflicted
+++ resolved
@@ -4,11 +4,7 @@
 
 #include <phosphor-logging/lg2.hpp>
 
-<<<<<<< HEAD
-#include <phosphor-logging/lg2.hpp>
-=======
 #include <cassert>
->>>>>>> 53abd0dc
 
 namespace rules = sdbusplus::bus::match::rules;
 
@@ -78,14 +74,8 @@
     {
         bool isNtp =
             (value == "xyz.openbmc_project.Time.Synchronization.Method.NTP");
-<<<<<<< HEAD
-        auto method =
-            bus.new_method_call(SYSTEMD_TIME_SERVICE, SYSTEMD_TIME_PATH,
-                                SYSTEMD_TIME_INTERFACE, METHOD_SET_NTP);
-=======
         auto method = bus.new_method_call(systemdTimeService, systemdTimePath,
                                           systemdTimeInterface, methodSetNtp);
->>>>>>> 53abd0dc
         method.append(isNtp, false); // isNtp: 'true/false' means Enable/Disable
                                      // 'false' meaning no policy-kit
 
